--- conflicted
+++ resolved
@@ -2166,7 +2166,15 @@
     )
     sys.exit(0)
 
-if options.objdir:
+if options.objdir is not None:
+    if not options.objdir:
+        sys.stderr.write(
+            "(ERROR) empty --object-directory option.\n"
+            "\tThis option specifies the path to the object file "
+            "directory of your project.\n"
+            "\tThis option cannot be an empty string.\n"
+        )
+        sys.exit(1)
     tmp = options.objdir.replace('/', os.sep).replace('\\', os.sep)
     while os.sep + os.sep in tmp:
         tmp = tmp.replace(os.sep + os.sep, os.sep)
@@ -2197,24 +2205,12 @@
 else:
     root_dir = starting_dir
 
-<<<<<<< HEAD
 #
 # Setup filters
 #
 options.root_filter = re.compile(re.escape(root_dir + os.sep))
 for i in range(0, len(options.exclude)):
     options.exclude[i] = re.compile(options.exclude[i])
-=======
-if options.objdir is not None:
-    if not options.objdir:
-        sys.stderr.write(
-            "(ERROR) empty --object-directory option.\n"
-            "\tThis option specifies the path to the object file "
-            "directory of your project.\n"
-            "\tThis option cannot be an empty string.\n"
-        )
-        sys.exit(1)
->>>>>>> 105890c0
 
 for i in range(0, len(options.filter)):
     options.filter[i] = re.compile(options.filter[i])
